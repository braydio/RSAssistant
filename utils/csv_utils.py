--- conflicted
+++ resolved
@@ -1,4 +1,3 @@
-<<<<<<< HEAD
 """Utility helpers for reading and writing CSV trading logs.
 
 This module centralizes all CSV interactions for holdings and order data. It
@@ -6,15 +5,6 @@
 holdings or orders, and clearing log files.  The constants ``HOLDINGS_HEADERS``
 and ``ORDERS_HEADERS`` define the expected column order for their respective
 logs.
-=======
-"""
-Utility functions for working with holdings and orders CSV logs.
-
-This module provides helpers for reading and writing CSV files that track
-brokerage holdings and order history.  It also includes convenience
-functions for summarizing holdings and automating sell commands.
-
->>>>>>> c64c4d57
 """
 
 import asyncio
