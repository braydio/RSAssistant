--- conflicted
+++ resolved
@@ -434,11 +434,8 @@
     """
     entries = parse_bulk_watchlist_message(text)
     if entries:
-<<<<<<< HEAD
         count = await add_entries_from_message(text, ctx)
-=======
-        count = add_entries_from_message(text)
->>>>>>> 7a2d4dca
+
         await ctx.send(f"Added {count} tickers to watchlist.")
         return
 
@@ -455,7 +452,6 @@
     await watch_list_manager.watch_ticker(ctx, ticker, split_date, split_ratio)
 
 
-<<<<<<< HEAD
 async def add_entries_from_message(content: str, ctx=None) -> int:
     """Add multiple watchlist entries parsed from a message."""
     entries = parse_bulk_watchlist_message(content)
@@ -464,11 +460,5 @@
             await watch_list_manager.watch_ticker(ctx, ticker, date, ratio)
         else:
             watch_list_manager.add_ticker(ticker, date, ratio)
-=======
-def add_entries_from_message(content: str) -> int:
-    """Add multiple watchlist entries parsed from a message."""
-    entries = parse_bulk_watchlist_message(content)
-    for ticker, date, ratio in entries:
-        watch_list_manager.add_ticker(ticker, date, ratio)
->>>>>>> 7a2d4dca
+
     return len(entries)
