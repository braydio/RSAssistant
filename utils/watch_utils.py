--- conflicted
+++ resolved
@@ -426,7 +426,6 @@
     return entries
 
 
-<<<<<<< HEAD
 async def watch(ctx, *, text: str):
     """Discord command handler for ``..watch``.
 
@@ -452,8 +451,6 @@
     await watch_list_manager.watch_ticker(ctx, ticker, split_date, split_ratio)
 
 
-=======
->>>>>>> f79162a0
 def add_entries_from_message(content: str) -> int:
     """Add multiple watchlist entries parsed from a message."""
     entries = parse_bulk_watchlist_message(content)
