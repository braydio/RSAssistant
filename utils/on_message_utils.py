--- conflicted
+++ resolved
@@ -13,10 +13,7 @@
 )
 from utils.csv_utils import save_holdings_to_csv
 from utils.watch_utils import parse_bulk_watchlist_message, add_entries_from_message
-<<<<<<< HEAD
 from utils.update_utils import update_and_restart, revert_and_restart
-=======
->>>>>>> a417d950
 from utils.order_exec import schedule_and_execute
 from utils import split_watch_utils
 from utils.sec_policy_fetcher import SECPolicyFetcher
@@ -93,7 +90,6 @@
 
     else:
         logger.info("Parsing regular order message.")
-<<<<<<< HEAD
         lowered = message.content.lower().strip()
         if lowered == "..updatebot":
             await message.channel.send("Pulling latest code and restarting...")
@@ -108,11 +104,6 @@
         if entries:
             ctx = await bot.get_context(message)
             count = await add_entries_from_message(message.content, ctx)
-=======
-        entries = parse_bulk_watchlist_message(message.content)
-        if entries:
-            count = add_entries_from_message(message.content)
->>>>>>> a417d950
             await message.channel.send(f"Added {count} tickers to watchlist.")
             logger.info(f"Added {count} tickers from bulk watchlist message.")
             return
