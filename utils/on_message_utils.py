--- conflicted
+++ resolved
@@ -87,12 +87,10 @@
         logger.info("Parsing regular order message.")
         entries = parse_bulk_watchlist_message(message.content)
         if entries:
-<<<<<<< HEAD
+
             ctx = await bot.get_context(message)
             count = await add_entries_from_message(message.content, ctx)
-=======
-            count = add_entries_from_message(message.content)
->>>>>>> fd4aa79e
+
             await message.channel.send(f"Added {count} tickers to watchlist.")
             logger.info(f"Added {count} tickers from bulk watchlist message.")
             return
