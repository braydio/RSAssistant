<<<<<<< HEAD
# Restored from previous version with valid Feed-style parsing

import asyncio
=======
# RSAssistant.py
import asyncio
import csv
>>>>>>> 141ce5d6
import json
import os
import shutil
import signal
import sys
import time
import logging
from datetime import datetime, timedelta

# Third-party imports
import discord
import discord.gateway
from apscheduler.schedulers.background import BackgroundScheduler
from apscheduler.triggers.cron import CronTrigger
from discord import Embed
from discord.ext import commands

# Local utility imports
from utils.logging_setup import setup_logging

from utils.config_utils import (
    BOT_TOKEN,
    DISCORD_PRIMARY_CHANNEL,
    DISCORD_SECONDARY_CHANNEL,
    DISCORD_AI_CHANNEL,
    EXCEL_FILE_MAIN,
    HOLDINGS_LOG_CSV,
    ORDERS_LOG_CSV,
    ACCOUNT_MAPPING,
)

from utils.csv_utils import (
    clear_holdings_log,
    sell_all_position,
    send_top_holdings_embed,
)
from utils.excel_utils import (
    add_account_mappings,
    clear_account_mappings,
    index_account_details,
    map_accounts_in_excel_log,
)
from utils.order_exec import process_sell_list, schedule_and_execute
from utils.autobuy_utils import autobuy_ticker
from utils.order_queue_manager import (
    add_to_order_queue,
    get_order_queue,
    remove_order,
    list_order_queue,
)
from utils.sql_utils import bot_query_database, get_db_connection, init_db
from utils.policy_resolver import SplitPolicyResolver
from utils.utility_utils import (
    all_account_nicknames,
    all_brokers,
    generate_broker_summary_embed,
    print_to_discord,
    track_ticker_summary,
)
from utils.on_message_utils import handle_on_message, set_channels
from utils.watch_utils import (
    periodic_check,
    send_reminder_message_embed,
    watch_list_manager,
)

bot_info = (
    "RSAssistant by @braydio \n    <https://github.com/braydio/RSAssistant> \n \n "
)
setup_logging()

logger = logging.getLogger(__name__)

init_db()

logger.info(f"Holdings Log CSV file: {HOLDINGS_LOG_CSV}")
logger.info(f"Orders Log CSV file: {ORDERS_LOG_CSV}")

# Set up bot intents
intents = discord.Intents.default()
intents.message_content = True
intents.guilds = True
intents.members = True


discord.gateway.DiscordWebSocket.resume_timeout = 60  # seconds
discord.gateway.DiscordWebSocket.gateway_timeout = 60  # seconds

# Initialize bot
bot = commands.Bot(
    command_prefix="..", case_insensitive=True, intents=intents, reconnect=True
)

periodic_task = None
reminder_scheduler = None


@bot.event
async def on_ready():
    """Triggered when the bot is ready."""
    global periodic_task
    now = datetime.now()

    logger.info(
        f"RSAssistant by @braydio - GitHub: https://github.com/braydio/RSAssistant"
    )
    logger.info(f"V3.1 | Running in CLI | Runtime Environment: Production")

    # Fetch the primary channel
    channel = bot.get_channel(DISCORD_PRIMARY_CHANNEL)

    # Prepare account setup message
    account_setup_message = (
        f"**(╯°□°）╯**\n\n"
        f"Account mappings not found. Please fill in Reverse Split Log > Account Details sheet at\n"
        f"`{EXCEL_FILE_MAIN}`\n\n"
        f"Then run: `..loadmap` and `..loadlog`."
    )

    try:
        ready_message = (
            account_setup_message
            if not ACCOUNT_MAPPING
            else "...watching for order activity...\n(✪‿✪)"
        )
    except (FileNotFoundError, json.JSONDecodeError):
        ready_message = account_setup_message

    # Send ready message to the primary channel
    if channel:
        await channel.send(
            f"{ready_message}\nThe time is {now.strftime('%m-%d %H:%M')}"
            f"Orders Log at {ORDERS_LOG_CSV}"
            f"Holdings Log at {HOLDINGS_LOG_CSV}"
        )
    else:
        logger.warning(
            f"Target channel not found - ID: {DISCORD_PRIMARY_CHANNEL} on startup."
        )
    logger.info("Initializing Application in Production environment.")
    logger.info(
        f"{bot.user} has connected to Discord! PRIMARY | {DISCORD_PRIMARY_CHANNEL}, SECONDARY | {DISCORD_SECONDARY_CHANNEL}, | TERTIARY | {DISCORD_AI_CHANNEL}"
    )
    set_channels(DISCORD_PRIMARY_CHANNEL, DISCORD_SECONDARY_CHANNEL, DISCORD_AI_CHANNEL)

    # Check if the periodic task is already running, and start it if not
    if "periodic_task" not in globals() or periodic_task is None:
        periodic_task = asyncio.create_task(periodic_check(bot))
        logger.info("Periodic check task started.")
    else:
        logger.info("Periodic check task is already running.")

    # Schedule reminder task using APScheduler
    global reminder_scheduler
    if reminder_scheduler is None:
        reminder_scheduler = BackgroundScheduler()
        reminder_scheduler.add_job(
            lambda: bot.loop.create_task(send_reminder_message_embed(bot)),
            CronTrigger(hour=8, minute=45),
        )
        reminder_scheduler.add_job(
            lambda: bot.loop.create_task(send_reminder_message_embed(bot)),
            CronTrigger(hour=15, minute=30),
        )
        reminder_scheduler.start()
        logger.info("Scheduled reminders at 8:45 AM and 3:30 PM started.")
    else:
        logger.info("Reminder scheduler already running.")


async def process_sell_list(bot):
    """Checks the sell list and executes due sell orders."""
    try:
        now = datetime.now()
        sell_list = watch_list_manager.sell_list

<<<<<<< HEAD
from utils.logging_setup  import logger
from utils.on_message_utils import handle_on_message
from utils.audit_watchlist_utils import audit_missing_tickers

from utils.config_utils import BOT_TOKEN, DISCORD_SECOND_CHANNEL
from discord.ext  import commands, Embed
from discord  import Intents, Bot, command

RESTORED_PARSE_MARKER = "CRONO"

bench = commands.Bot(
    command_prefix="..",
    case_insensitive=True,
    intents=Intents.all,
    reconnect=True,
)


@bench.command(name="auditwatch")
async def auditwatch(ctx, broker: str = None):
    """Report brokers missing watchlist tickers."""
    results = audit_missing_tickers(broker)
    if not results:
        msg = "All watchlist tickers present." if broker else "All brokers hold all watchlist tickers."
        await ctx.send(msg)
        return

    lines = []
    if broker:
        missing = results.get(broker, {})
        for ticker, accounts in missing.items():
            accs = ", ".join(accounts) if accounts else "all accounts"
            lines.append(f"{ticker}: missing in {accs}")
    else:
        for bname, missing in results.items():
            ticks = ", ".join(missing.keys())
            lines.append(f"{bname}: {ticks}")

    await ctx.send("\n".join(lines))
                           

@bench.event
async def on_message(message):
    """Delegate all Discord messages to the shared handler."""
    await handle_on_message(bench, message)
=======
        for ticker, details in list(sell_list.items()):
            scheduled_time = datetime.strptime(
                details["scheduled_time"], "%Y-%m-%d %H:%M:%S"
            )

            if now >= scheduled_time:
                command = f"!rsa sell {details['quantity']} {ticker} {details['broker']} false"
                channel = bot.get_channel(DISCORD_PRIMARY_CHANNEL)
                if channel:
                    await channel.send(command)
                    logger.info(
                        f"Executed sell order for {ticker} via {details['broker']}"
                    )
                else:
                    logger.warning(
                        f"Primary channel not found when sending sell command for {ticker}."
                    )
                del sell_list[ticker]
                watch_list_manager.save_sell_list()
                logger.info(f"Removed {ticker} from sell list after execution.")
    except Exception as e:
        logger.error(f"Error processing sell list: {e}")


@bot.command(name="queue", help="View all scheduled orders.")
async def show_order_queue(ctx):
    queue = list_order_queue()
    if not queue:
        await ctx.send("There are no scheduled orders.")
    else:
        message = "**Scheduled Orders:**\n" + "\n".join(queue)
        await ctx.send(message)


@bot.command(
    name="ord",
    help="Schedule a buy or sell order. Usage: `..ord <buy/sell> <ticker> <broker> [quantity] <time>`",
)
async def process_order(
    ctx,
    action: str,
    ticker: str = None,
    broker: str = "all",
    quantity: float = 1,
    time: str = None,
):
    try:
        now = datetime.now()
        market_open = now.replace(hour=9, minute=30, second=0, microsecond=0)
        market_close = now.replace(hour=16, minute=0, second=0, microsecond=0)

        if market_open <= now <= market_close:
            execution_time = now
            logger.info(
                f"Executing order {action.upper()} {ticker.upper()} now, market is open"
            )
            await ctx.send(
                f"Executing {action.upper()} {ticker.upper()} immediately (market open)."
            )
        else:
            # Market closed, schedule next open
            execution_time = now
            if now >= market_close:
                execution_time = (now + timedelta(days=1)).replace(
                    hour=9, minute=30, second=0, microsecond=0
                )
            elif now < market_open:
                execution_time = now.replace(hour=9, minute=30, second=0, microsecond=0)

            # ⏩ SKIP to Monday if Saturday or Sunday
            while execution_time.weekday() >= 5:
                execution_time += timedelta(days=1)

            await ctx.send(
                f"Market closed. Scheduling {action.upper()} {ticker.upper()} for {execution_time.strftime('%A %m/%d %H:%M')}."
            )
            try:
                if "/" in time:
                    if " " in time:
                        date_part, time_part = time.split(" ")
                        month, day = map(int, date_part.split("/"))
                        hour, minute = map(int, time_part.split(":"))
                        execution_time = now.replace(
                            month=month,
                            day=day,
                            hour=hour,
                            minute=minute,
                            second=0,
                            microsecond=0,
                        )
                    else:
                        month, day = map(int, time.split("/"))
                        execution_time = now.replace(
                            month=month,
                            day=day,
                            hour=9,
                            minute=30,
                            second=0,
                            microsecond=0,
                        )
                else:
                    hour, minute = map(int, time.split(":"))
                    execution_time = now.replace(
                        hour=hour, minute=minute, second=0, microsecond=0
                    )

                if execution_time < now:
                    execution_time += timedelta(days=1)

                # ⏩ Also skip weekends if custom-scheduled
                while execution_time.weekday() >= 5:
                    execution_time += timedelta(days=1)

            except ValueError as ve:
                logger.error(
                    f"Invalid time format provided by user: {time}. Error: {ve}"
                )
                await ctx.send(
                    "Invalid time format. Use HH:MM, mm/dd, or HH:MM on mm/dd."
                )
                return

        # Now actually schedule the order
        await schedule_and_execute(
            ctx,
            action=action,
            ticker=ticker,
            quantity=quantity,
            broker=broker,
            execution_time=execution_time,
        )
        logger.info(
            f"Order scheduled: {action.upper()} {ticker.upper()} {quantity} {broker} at {execution_time}."
        )

    except Exception as e:
        logger.error(f"Error scheduling {action} order: {e}")
        await ctx.send(f"An error occurred: {e}")


@bot.command(
    name="liquidate",
    help="Liquidate holdings for a brokerage. Usage: `..liquidate <broker> [test_mode=false]`",
)
async def liquidate(ctx, broker: str, test_mode: str = "false"):
    """
    Liquidates all holdings for a given brokerage.
    - Checks the holdings log for the brokerage.
    - Sells the maximum quantity for each stock.
    - Runs the sell command for each stock with a 30-second interval.

    Args:
        broker (str): The name of the brokerage to liquidate.
        live_mode (str): Set to "true" for live mode or "false" for dry run mode. Defaults to "false".
    """
    try:
        logger.info(f"Liquidate position order logged for {broker}")
        await sell_all_position(ctx, broker, test_mode)

    except Exception as e:
        logger.error(f"Error during liquidation: {e}")
        await ctx.send(f"An error occurred: {str(e)}")


@bot.command(name="restart")
async def restart(ctx):
    """Restarts the bot."""
    await ctx.send("\n(・_・ヾ)     (-.-)Zzz...\n")
    await ctx.send(
        "AYO WISEGUY THIS COMMAND IS BROKEN AND WILL BE DISRUPTIVE TO THE DISCORD BOT! NICE WORK GENIUS!"
    )
    logger.debug("The command now works as intended, but I like the message.")
    await asyncio.sleep(1)
    logger.info("Attempting to restart the bot...")
    try:
        python = sys.executable
        os.execv(python, [python] + sys.argv)
    except Exception as e:
        logger.error(f"Error during restart: {e}")
        await ctx.send("An error occurred while attempting to restart the bot.")


@bot.command(name="clear", help="Batch clears excess messages.")
@commands.has_permissions(manage_messages=True)
async def batchclear(ctx, limit: int):
    if limit > 10000:
        await ctx.send("That's too many brother man.")

    messages_deleted = 0
    while limit > 0:
        batch_size = min(limit, 100)
        deleted = await ctx.channel.purge(limit=batch_size)
        messages_deleted += len(deleted)
        limit -= batch_size
        await asyncio.sleep(0.1)

    await ctx.send(f"Deleted {limit} messages", delete_after=5)


@bot.event
async def on_message(message):
    if message.content.startswith(".."):
        logger.info(f"Handling command {message.content}")
        await bot.process_commands(message)
    else:
        await handle_on_message(bot, message)


async def send_scheduled_reminder():
    """Send scheduled reminders to the target channel."""
    channel = bot.get_channel(DISCORD_PRIMARY_CHANNEL)
    if channel:
        await send_reminder_message_embed(channel)
    else:
        logger.error(
            f"Could not find channel with ID: {DISCORD_PRIMARY_CHANNEL} to send reminder."
        )


@bot.command(
    name="tosell", help="Usage: `..addsell <ticker>` Add a ticker to the sell list. "
)
async def add_to_sell(ctx, ticker: str):
    """Add a ticker to the sell list."""
    ticker = ticker.upper()
    watch_list_manager.add_to_sell_list(ticker)
    await ctx.send(f"Added {ticker} to the sell list.")


@bot.command(name="nosell", help="Remove a ticker from the sell list.")
async def remove_sell(ctx, ticker: str):
    ticker = ticker.upper()
    if watch_list_manager.remove_from_sell_list(ticker):
        logger.info(f"{ticker} removed from sell list by user.")
        await ctx.send(f"Removed {ticker} from the sell list.")
    else:
        logger.info(
            f"Attempted to remove {ticker} from sell list but it was not present."
        )
        await ctx.send(f"{ticker} was not in the sell list.")


@bot.command(name="selling", help="View the current sell list.")
async def view_sell_list(ctx):
    sell_list = watch_list_manager.get_sell_list()
    if not sell_list:
        await ctx.send("The sell list is empty.")
    else:
        logger.info("User requested view of sell list.")
        embed = discord.Embed(
            title="Sell List",
            description="Tickers flagged for selling:",
            color=discord.Color.red(),
        )
        for ticker, details in sell_list.items():
            added_on = details.get("added_on", "N/A")
            embed.add_field(name=ticker, value=f"Added on: {added_on}", inline=False)
        await ctx.send(embed=embed)


@bot.command(name="brokerlist", help="List all active brokers. Optional arg: Broker")
async def brokerlist(ctx, broker: str = None):
    """Lists all brokers or accounts for a specific broker."""
    try:
        if broker is None:
            await all_brokers(ctx)
        else:
            await all_account_nicknames(ctx, broker)
    except Exception as e:
        await ctx.send(f"An error occurred: {str(e)}")


@bot.command(
    name="bw",
    help="Broker-With <ticker> (details) | All brokers with specified ticker, opt details=specific broker",
)
async def broker_has(ctx, ticker: str, *args):
    """Shows broker-level summary for a specific ticker."""
    specific_broker = args[0] if args else None
    await track_ticker_summary(
        ctx, ticker, show_details=bool(specific_broker), specific_broker=specific_broker
    )


@bot.command(
    name="grouplist", help="Summary by account owner. Optional: specify a broker."
)
async def brokers_groups(ctx, broker: str = None):
    """
    Displays account owner summary for a specific broker or all brokers if no broker is specified.
    """
    embed = generate_broker_summary_embed(ctx, broker)
    await ctx.send(
        embed=(
            embed if embed else "An error occurred while generating the broker summary."
        )
    )


# Discord bot command
@bot.command(
    name="top",
    help="Displays the top holdings by dollar value (Quantity <= 1) grouped by broker.",
)
async def top_holdings_command(ctx, range: int = 3):
    """
    Discord bot command to show top holdings by broker level.

    Args:
        ctx: Discord context object.
        range (int): Number of top holdings to display per broker.
    """
    try:
        # Send the embed message
        await send_top_holdings_embed(ctx, range)

    except Exception as e:
        await ctx.send(f"An error occurred: {e}")


@bot.command(
    name="watch",
    help="Add ticker to watchlist. Args: split_date split_ratio format: 'mm/dd' 'r-r'",
)
async def watch(ctx, ticker: str, split_date: str = None, split_ratio: str = None):
    """Adds a ticker to the watchlist with an optional split date and split ratio."""
    try:
        if split_date:
            datetime.strptime(split_date, "%m/%d")  # Validates the format as mm/dd
    except ValueError:
        await ctx.send("Invalid date format. Please use * mm/dd * e.g., 11/4.")
        return

    if not split_date:
        await ctx.send("Please include split date: * mm/dd *")
        return

    if split_ratio and not split_ratio.count("-") == 1:
        await ctx.send("Invalid split ratio format. Use 'X-Y' format (e.g., 1-10).")
        return

    await watch_list_manager.watch_ticker(ctx, ticker, split_date, split_ratio)


@bot.command(
    name="addratio",
    help="Adds or updates the split ratio for an existing ticker in the watchlist.",
)
async def add_ratio(ctx, ticker: str, split_ratio: str):
    if not split_ratio:
        await ctx.send("Please include split ratio: * X-Y *")
        return

    await watch_list_manager.watch_ratio(ctx, ticker, split_ratio)


@bot.command(name="watchlist", help="Lists all tickers currently being watched.")
async def allwatching(ctx):
    """Lists all tickers being watched."""
    await watch_list_manager.list_watched_tickers(ctx)


@bot.command(name="ok", help="watched <ticker> | Removes a ticker from the watchlist.")
async def watched_ticker(ctx, ticker: str):
    """Removes a ticker from the watchlist."""
    await watch_list_manager.stop_watching(ctx, ticker)


@bot.command(name="todiscord", help="Prints text file one line at a time")
async def print_by_line(ctx):
    """Prints contents of a file to Discord, one line at a time."""
    await print_to_discord(ctx)


@bot.command(
    name="addmap",
    help="Usage: addmap <brokerage> <broker_no> <account (last 4)> <Account Nickname> | Adds mapping details for an account to the Account Mappings file.",
)
async def add_account_mappings_command(
    ctx, brokerage: str, broker_no: str, account: str, nickname: str
):
    try:
        # Validate the inputs
        if not (brokerage and broker_no and account and nickname):
            await ctx.send(
                "All arguments are required: `<brokerage> <broker_no> <account> <nickname>`."
            )
            return

        await add_account_mappings(ctx, brokerage, broker_no, account, nickname)
    except Exception as e:
        logger.info(f"An error ocurred: {e}")


@bot.command(name="loadmap", help="Maps accounts from Account Details excel sheet")
async def load_account_mappings_command(ctx):
    """Maps account details from the Excel sheet to JSON."""
    try:
        await ctx.send("Mapping account details...")
        await index_account_details(ctx)
        await ctx.send(
            "Mapping complete.\n Run `..loadlog` to save mapped accounts to the excel logger."
        )
    except Exception as e:
        await ctx.send(f"An error occurred during update: {str(e)}")


@bot.command(name="loadlog", help="Updates excel log with mapped accounts")
async def update_log_with_mappings(ctx):
    """Updates the Excel log with mapped accounts."""
    try:
        await ctx.send("Updating log with mapped accounts...")
        await map_accounts_in_excel_log(ctx)
        await ctx.send("Complete.")
    except Exception as e:
        await ctx.send(f"An error occurred during update: {str(e)}")


@bot.command(
    name="clearmap",
    help="Clears all account mappings from the account_mapping.json file",
)
async def clear_mapping_command(ctx):
    """Clears all account mappings from the JSON file."""
    try:
        await ctx.send("Clearing account mappings...")
        await clear_account_mappings(ctx)
        await ctx.send("Account mappings have been cleared.")
    except Exception as e:
        await ctx.send(f"An error occurred during the clearing process: {str(e)}")


@bot.command(name="clearholdings", help="Clears entries in holdings_log.csv")
async def clear_holdings(ctx):
    """Clears all holdings from the CSV file."""
    success, message = clear_holdings_log(HOLDINGS_LOG_CSV)
    await ctx.send(message if success else f"Failed to clear holdings log: {message}")


@bot.command(name="all", help="Daily reminder with holdings refresh.")
async def show_reminder(ctx):
    """Send reminder, refresh holdings, then summarize broker holdings."""
    await ctx.send("Clearing the current holdings for refresh.")
    await clear_holdings(ctx)
    channel = bot.get_channel(DISCORD_PRIMARY_CHANNEL)
    if channel:
        await send_reminder_message_embed(channel)
        await ctx.send("!rsa holdings all")

        def check(message: discord.Message) -> bool:
            return (
                message.channel == ctx.channel
                and "All commands complete in all brokers" in message.content
            )

        try:
            await bot.wait_for("message", check=check, timeout=600)
            watch_list = watch_list_manager.get_watch_list()
            for ticker in watch_list.keys():
                await ctx.invoke(broker_has, ticker=ticker)
        except asyncio.TimeoutError:
            await ctx.send("Timed out waiting for AutoRSA response.")


@bot.command(
    name="shutdown",
    help="Gracefully shuts down the bot.",
    brief="Stop the bot",
    category="Admin",
)
async def shutdown(ctx):
    await ctx.send("no you")
    logger.info("Shutdown from main. Deactivating.")
    shutdown_handler(signal.SIGTERM, None)  # Manually call the handler


# Graceful shutdown handler
def shutdown_handler(signal_received, frame):
    logger.info("RSAssistant - shutting down...")
    global periodic_check, reminder_scheduler
    if periodic_check and not periodic_check.done():
        periodic_check.cancel()
    if reminder_scheduler:
        reminder_scheduler.shutdown()
    sys.exit(0)


signal.signal(signal.SIGINT, shutdown_handler)
signal.signal(signal.SIGTERM, shutdown_handler)

>>>>>>> 141ce5d6

# Start the bot with the token from the .env
if __name__ == "__main__":
    bot.run(BOT_TOKEN)<|MERGE_RESOLUTION|>--- conflicted
+++ resolved
@@ -1,12 +1,6 @@
-<<<<<<< HEAD
-# Restored from previous version with valid Feed-style parsing
-
-import asyncio
-=======
 # RSAssistant.py
 import asyncio
 import csv
->>>>>>> 141ce5d6
 import json
 import os
 import shutil
@@ -183,53 +177,6 @@
         now = datetime.now()
         sell_list = watch_list_manager.sell_list
 
-<<<<<<< HEAD
-from utils.logging_setup  import logger
-from utils.on_message_utils import handle_on_message
-from utils.audit_watchlist_utils import audit_missing_tickers
-
-from utils.config_utils import BOT_TOKEN, DISCORD_SECOND_CHANNEL
-from discord.ext  import commands, Embed
-from discord  import Intents, Bot, command
-
-RESTORED_PARSE_MARKER = "CRONO"
-
-bench = commands.Bot(
-    command_prefix="..",
-    case_insensitive=True,
-    intents=Intents.all,
-    reconnect=True,
-)
-
-
-@bench.command(name="auditwatch")
-async def auditwatch(ctx, broker: str = None):
-    """Report brokers missing watchlist tickers."""
-    results = audit_missing_tickers(broker)
-    if not results:
-        msg = "All watchlist tickers present." if broker else "All brokers hold all watchlist tickers."
-        await ctx.send(msg)
-        return
-
-    lines = []
-    if broker:
-        missing = results.get(broker, {})
-        for ticker, accounts in missing.items():
-            accs = ", ".join(accounts) if accounts else "all accounts"
-            lines.append(f"{ticker}: missing in {accs}")
-    else:
-        for bname, missing in results.items():
-            ticks = ", ".join(missing.keys())
-            lines.append(f"{bname}: {ticks}")
-
-    await ctx.send("\n".join(lines))
-                           
-
-@bench.event
-async def on_message(message):
-    """Delegate all Discord messages to the shared handler."""
-    await handle_on_message(bench, message)
-=======
         for ticker, details in list(sell_list.items()):
             scheduled_time = datetime.strptime(
                 details["scheduled_time"], "%Y-%m-%d %H:%M:%S"
@@ -448,31 +395,7 @@
             f"Could not find channel with ID: {DISCORD_PRIMARY_CHANNEL} to send reminder."
         )
 
-
-@bot.command(
-    name="tosell", help="Usage: `..addsell <ticker>` Add a ticker to the sell list. "
-)
-async def add_to_sell(ctx, ticker: str):
-    """Add a ticker to the sell list."""
-    ticker = ticker.upper()
-    watch_list_manager.add_to_sell_list(ticker)
-    await ctx.send(f"Added {ticker} to the sell list.")
-
-
-@bot.command(name="nosell", help="Remove a ticker from the sell list.")
-async def remove_sell(ctx, ticker: str):
-    ticker = ticker.upper()
-    if watch_list_manager.remove_from_sell_list(ticker):
-        logger.info(f"{ticker} removed from sell list by user.")
-        await ctx.send(f"Removed {ticker} from the sell list.")
-    else:
-        logger.info(
-            f"Attempted to remove {ticker} from sell list but it was not present."
-        )
-        await ctx.send(f"{ticker} was not in the sell list.")
-
-
-@bot.command(name="selling", help="View the current sell list.")
+@bot.command(name="selling", help="View the current sell queue.")
 async def view_sell_list(ctx):
     sell_list = watch_list_manager.get_sell_list()
     if not sell_list:
@@ -706,7 +629,7 @@
     shutdown_handler(signal.SIGTERM, None)  # Manually call the handler
 
 
-# Graceful shutdown handler
+# Shutdown handler
 def shutdown_handler(signal_received, frame):
     logger.info("RSAssistant - shutting down...")
     global periodic_check, reminder_scheduler
@@ -720,8 +643,6 @@
 signal.signal(signal.SIGINT, shutdown_handler)
 signal.signal(signal.SIGTERM, shutdown_handler)
 
->>>>>>> 141ce5d6
-
 # Start the bot with the token from the .env
 if __name__ == "__main__":
     bot.run(BOT_TOKEN)