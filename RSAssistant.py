--- conflicted
+++ resolved
@@ -525,14 +525,9 @@
 
 @bot.command(
     name="bw",
-<<<<<<< HEAD
     help="Show which brokers hold a given ticker.",
     usage="<ticker> [broker]",
     extras={"category": "Reporting"},
-=======
-    help="Broker-With <ticker> (details) | All brokers with specified ticker, opt details=specific broker",
-    aliases=["brokerwith"],
->>>>>>> 2a8eb52f
 )
 async def broker_has(ctx, ticker: str, *args):
     """Shows broker-level summary for a specific ticker.
